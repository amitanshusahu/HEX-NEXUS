--- conflicted
+++ resolved
@@ -1,4 +1,3 @@
-<<<<<<< HEAD
 from fastapi import FastAPI, UploadFile, File
 from fastapi.middleware.cors import CORSMiddleware
 from fastapi.staticfiles import StaticFiles
@@ -23,9 +22,6 @@
 from typing import Union
 import tempfile
 import hashlib
-=======
-# FILE: server/src/api/user.py
->>>>>>> bf959b18
 
 from fastapi import APIRouter, Depends
 from . import schemas, models
@@ -34,7 +30,6 @@
 # The variable MUST be named 'user_router' to match the import in main.py
 user_router = APIRouter()
 
-<<<<<<< HEAD
 os.makedirs("img", exist_ok=True) 
 
 app.mount("/img", StaticFiles(directory="img"), name="img")
@@ -353,10 +348,8 @@
 
 if __name__ == "__main__":
     uvicorn.run("main:app", host="0.0.0.0", port=8000, reload=True)
-=======
 # This is a secure endpoint that gets the currently authenticated user's details.
 # It requires a valid token to be sent in the request header.
 @user_router.get("/me", response_model=schemas.User)
 def read_users_me(current_user: models.User = Depends(get_current_user)):
-    return current_user
->>>>>>> bf959b18
+    return current_user